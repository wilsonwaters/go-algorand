--- conflicted
+++ resolved
@@ -142,8 +142,6 @@
 
 	require.NoError(t, Decode(Encode(&x), &y))
 	require.Equal(t, x, y)
-<<<<<<< HEAD
-=======
 }
 
 func TestEncodeJSON(t *testing.T) {
@@ -175,5 +173,4 @@
 
 	require.True(t, reflect.DeepEqual(v, nsv))
 	require.True(t, reflect.DeepEqual(v, sv))
->>>>>>> fdf3a4c2
 }